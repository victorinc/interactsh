package server

import (
	"strings"
	"time"

	"github.com/projectdiscovery/interactsh/pkg/storage"
)

var Storage *storage.Storage

// Interaction is an interaction received to the server.
type Interaction struct {
	// Protocol for interaction, can contains HTTP/DNS/SMTP,etc.
	Protocol string `json:"protocol"`
	// UniqueID is the uniqueID for the subdomain receiving the interaction.
	UniqueID string `json:"unique-id"`
	// FullId is the full path for the subdomain receiving the interaction.
	FullId string `json:"full-id"`
	// QType is the question type for the interaction
	QType string `json:"q-type,omitempty"`
	// RawRequest is the raw request received by the interactsh server.
	RawRequest string `json:"raw-request,omitempty"`
	// RawResponse is the raw response sent by the interactsh server.
	RawResponse string `json:"raw-response,omitempty"`
	// SMTPFrom is the mail form field
	SMTPFrom string `json:"smtp-from,omitempty"`
	// RemoteAddress is the remote address for interaction
	RemoteAddress string `json:"remote-address"`
	// Timestamp is the timestamp for the interaction
	Timestamp time.Time `json:"timestamp"`
}

// Options contains configuration options for the servers
type Options struct {
	// Domain is the domain for the instance.
	Domain string
	// IPAddress is the IP address of the current server.
	IPAddress string
	// ListenIP is the IP address to listen servers on
	ListenIP string
	// Hostmaster is the hostmaster email for the server.
	Hostmaster string
	// Storage is a storage for interaction data storage
<<<<<<< HEAD
	Storage  *storage.Storage
	Template bool
=======
	Storage *storage.Storage
	// Auth requires client to authenticate
	Auth bool
	// Token required to retrieve interactions
	Token string
>>>>>>> 38c61f3a
}

// URLReflection returns a reversed part of the URL payload
// which is checked in theb
func URLReflection(URL string) string {
	parts := strings.Split(URL, ".")
	var randomID string
	for _, part := range parts {
		if len(part) == 33 {
			randomID = part
		}
	}
	if randomID == "" {
		return ""
	}
	rns := []rune(randomID)
	for i, j := 0, len(rns)-1; i < j; i, j = i+1, j-1 {
		rns[i], rns[j] = rns[j], rns[i]
	}
	return string(rns)
}<|MERGE_RESOLUTION|>--- conflicted
+++ resolved
@@ -42,16 +42,12 @@
 	// Hostmaster is the hostmaster email for the server.
 	Hostmaster string
 	// Storage is a storage for interaction data storage
-<<<<<<< HEAD
 	Storage  *storage.Storage
-	Template bool
-=======
-	Storage *storage.Storage
 	// Auth requires client to authenticate
 	Auth bool
 	// Token required to retrieve interactions
 	Token string
->>>>>>> 38c61f3a
+  Template bool
 }
 
 // URLReflection returns a reversed part of the URL payload
