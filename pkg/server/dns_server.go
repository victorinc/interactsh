package server

import (
	"bytes"
	"errors"
	"fmt"
	"log"
	"net"
	"strconv"
	"strings"
	"time"

	jsoniter "github.com/json-iterator/go"
	"github.com/miekg/dns"
	"github.com/projectdiscovery/gologger"
	"github.com/projectdiscovery/mapsutil"
	"github.com/projectdiscovery/nebula"
)

// DNSServer is a DNS server instance that listens on port 53.
type DNSServer struct {
	options    *Options
	mxDomain   string
	ns1Domain  string
	ns2Domain  string
	dotDomain  string
	ipAddress  net.IP
	timeToLive uint32
	server     *dns.Server
	TxtRecord  string // used for ACME verification
}

// NewDNSServer returns a new DNS server.
func NewDNSServer(options *Options) (*DNSServer, error) {
	dotdomain := dns.Fqdn(options.Domain)
	server := &DNSServer{
		options:    options,
		ipAddress:  net.ParseIP(options.IPAddress),
		mxDomain:   "mail." + dotdomain,
		ns1Domain:  "ns1." + dotdomain,
		ns2Domain:  "ns2." + dotdomain,
		dotDomain:  "." + dotdomain,
		timeToLive: 3600,
	}
	server.server = &dns.Server{
		Addr:    options.ListenIP + ":53",
		Net:     "udp",
		Handler: server,
	}
	return server, nil
}

// ListenAndServe listens on dns ports for the server.
func (h *DNSServer) ListenAndServe() {
	if err := h.server.ListenAndServe(); err != nil {
		gologger.Error().Msgf("Could not serve dns on port 53: %s\n", err)
	}
}

type ResponseDNS struct {
	Code          int
	Authoritative bool
	A             []interface{}
	AAAA          []interface{}
	NS            []interface{}
	SOA           []interface{}
	TXT           []interface{}
	MX            []interface{}
}

type DNSRecord struct {
	Domain string
	TTL    int
	Value  string
}

// ServeDNS is the default handler for DNS queries.
func (h *DNSServer) ServeDNS(w dns.ResponseWriter, r *dns.Msg) {
	m := new(dns.Msg)
	m.SetReply(r)
	m.Authoritative = true

	// bail early for no queries.
	if len(r.Question) == 0 {
		return
	}

	gologger.Debug().Msgf("New DNS request: %s\n", r.String())
	domain := m.Question[0].Name

	var matched bool
	var uniqueID, fullID, correlationID string

	if strings.HasSuffix(domain, h.dotDomain) {
		parts := strings.Split(domain, ".")
		for i, part := range parts {
			if len(part) == 33 {
				uniqueID = part
				correlationID = uniqueID[:20]
				fullID = part
				if i+1 <= len(parts) {
					fullID = strings.Join(parts[:i+1], ".")
				}
			}
		}
	}

	item, err := h.options.Storage.GetCorrelationDataByID(correlationID)
	if err == nil {
		// Handle callbacks - DNS is used also during the setup, so we match => invoke the callback then stop
		for _, callback := range item.Callbacks {
			mapDSL := mapsutil.DNSToMap(r, "%s")
			mapDSL["question"] = domain
			if len(mapDSL) == 0 {
				gologger.Warning().Msg("coudln't translate request to dsl map\n")
			}
			var correlationID string
			for _, part := range strings.Split(domain, ".") {
				if len(part) == 33 {
					correlationID = part[:20]
					break
				}
			}
			// merge the internal status
			internalState, err := h.options.Storage.GetInternalById(correlationID)
			if err == nil {
				mapDSL["correlation_id"] = correlationID
				mapDSL = mapsutil.MergeMaps(mapDSL, internalState)
			} else {
				gologger.Warning().Msgf("coudln't obtain internal status: %s\n", err)
			}

			matched, err = nebula.EvalAsBool(callback.DSL, mapDSL)
			log.Println(matched, err)
			if err != nil {
				gologger.Warning().Msgf("coudln't evaluate dsl matching: %s\n", err)
			}
			if matched {
				resp := &ResponseDNS{}
				mapDSL["resp"] = resp
				_, err := nebula.Eval(callback.Code, mapDSL)
				if err != nil {
					gologger.Warning().Msgf("coudln't execute the callback: %s\n", err)
					return
				}
				m.Authoritative = resp.Authoritative
				m.Rcode = resp.Code
				for _, a := range resp.A {
					ar, err := toDNSRecord(a)
					if err != nil {
						gologger.Warning().Msgf("coudln't execute the callback: %s\n", err)
						break
					}

					m.Answer = append(m.Answer, &dns.A{Hdr: dns.RR_Header{Name: ar.Domain, Rrtype: dns.TypeA, Class: dns.ClassINET, Ttl: uint32(ar.TTL)}, A: net.ParseIP(ar.Value)})
				}
				for _, aaaa := range resp.AAAA {
					aaaar, err := toDNSRecord(aaaa)
					if err != nil {
						gologger.Warning().Msgf("coudln't execute the callback: %s\n", err)
					}
					m.Answer = append(m.Answer, &dns.AAAA{Hdr: dns.RR_Header{Name: aaaar.Domain, Rrtype: dns.TypeAAAA, Class: dns.ClassINET, Ttl: uint32(aaaar.TTL)}, AAAA: net.ParseIP(aaaar.Value)})
				}
				for _, ns := range resp.NS {
					nsr, err := toDNSRecord(ns)
					if err != nil {
						gologger.Warning().Msgf("coudln't execute the callback: %s\n", err)
					}
					nsHeader := dns.RR_Header{Name: nsr.Domain, Rrtype: dns.TypeNS, Class: dns.ClassINET, Ttl: uint32(nsr.TTL)}
					m.Ns = append(m.Ns, &dns.NS{Hdr: nsHeader, Ns: nsr.Value})
				}
				for _, mx := range resp.MX {
					mxr, err := toDNSRecord(mx)
					if err != nil {
						gologger.Warning().Msgf("coudln't execute the callback: %s\n", err)
					}
					nsHdr := dns.RR_Header{Name: mxr.Domain, Rrtype: dns.TypeMX, Class: dns.ClassINET, Ttl: uint32(mxr.TTL)}
					m.Answer = append(m.Answer, &dns.MX{Hdr: nsHdr, Mx: mxr.Value, Preference: 1})
				}

				if err := w.WriteMsg(m); err != nil {
					gologger.Warning().Msgf("Could not write DNS response: %s\n", err)
				}
				return
			}
		}
	} else {
		gologger.Warning().Msgf("No item found for %s: %s\n", correlationID, err)
	}

	if r.Question[0].Qtype == dns.TypeTXT {
		m.Answer = append(m.Answer, &dns.TXT{Hdr: dns.RR_Header{Name: domain, Rrtype: dns.TypeTXT, Class: dns.ClassINET, Ttl: 0}, Txt: []string{h.TxtRecord}})
	} else if r.Question[0].Qtype == dns.TypeA || r.Question[0].Qtype == dns.TypeANY {
		nsHeader := dns.RR_Header{Name: domain, Rrtype: dns.TypeNS, Class: dns.ClassINET, Ttl: h.timeToLive}

		m.Answer = append(m.Answer, &dns.A{Hdr: dns.RR_Header{Name: domain, Rrtype: dns.TypeA, Class: dns.ClassINET, Ttl: h.timeToLive}, A: h.ipAddress})
		m.Ns = append(m.Ns, &dns.NS{Hdr: nsHeader, Ns: h.ns1Domain})
		m.Ns = append(m.Ns, &dns.NS{Hdr: nsHeader, Ns: h.ns2Domain})
		m.Extra = append(m.Extra, &dns.A{Hdr: dns.RR_Header{Name: h.ns1Domain, Rrtype: dns.TypeA, Class: dns.ClassINET, Ttl: h.timeToLive}, A: h.ipAddress})
		m.Extra = append(m.Extra, &dns.A{Hdr: dns.RR_Header{Name: h.ns2Domain, Rrtype: dns.TypeA, Class: dns.ClassINET, Ttl: h.timeToLive}, A: h.ipAddress})
	} else if r.Question[0].Qtype == dns.TypeSOA {
		nsHdr := dns.RR_Header{Name: domain, Rrtype: dns.TypeSOA, Class: dns.ClassINET, Ttl: h.timeToLive}
		m.Answer = append(m.Answer, &dns.SOA{Hdr: nsHdr, Ns: h.ns1Domain, Mbox: h.options.Hostmaster})
	} else if r.Question[0].Qtype == dns.TypeMX {
		nsHdr := dns.RR_Header{Name: domain, Rrtype: dns.TypeMX, Class: dns.ClassINET, Ttl: h.timeToLive}
		m.Answer = append(m.Answer, &dns.MX{Hdr: nsHdr, Mx: h.mxDomain, Preference: 1})
	} else if r.Question[0].Qtype == dns.TypeNS {
		nsHeader := dns.RR_Header{Name: domain, Rrtype: dns.TypeNS, Class: dns.ClassINET, Ttl: h.timeToLive}
		m.Ns = append(m.Ns, &dns.NS{Hdr: nsHeader, Ns: h.ns1Domain})
		m.Ns = append(m.Ns, &dns.NS{Hdr: nsHeader, Ns: h.ns2Domain})
	}

<<<<<<< HEAD
=======
	// if root-tld is enabled stores any interaction towards the main domain
	if h.options.RootTLD && strings.HasSuffix(domain, h.dotDomain) {
		correlationID := h.options.Domain
		host, _, _ := net.SplitHostPort(w.RemoteAddr().String())
		interaction := &Interaction{
			Protocol:      "dns",
			UniqueID:      domain,
			FullId:        domain,
			QType:         toQType(r.Question[0].Qtype),
			RawRequest:    r.String(),
			RawResponse:   m.String(),
			RemoteAddress: host,
			Timestamp:     time.Now(),
		}
		buffer := &bytes.Buffer{}
		if err := jsoniter.NewEncoder(buffer).Encode(interaction); err != nil {
			gologger.Warning().Msgf("Could not encode root tld dns interaction: %s\n", err)
		} else {
			gologger.Debug().Msgf("Root TLD DNS Interaction: \n%s\n", buffer.String())
			if err := h.options.Storage.AddRootTLD(correlationID, buffer.Bytes()); err != nil {
				gologger.Warning().Msgf("Could not store dns interaction: %s\n", err)
			}
		}
	}

	if strings.HasSuffix(domain, h.dotDomain) {
		parts := strings.Split(domain, ".")
		for i, part := range parts {
			if len(part) == 33 {
				uniqueID = part
				fullID = part
				if i+1 <= len(parts) {
					fullID = strings.Join(parts[:i+1], ".")
				}
			}
		}
	}
>>>>>>> 4d9987d5
	if uniqueID != "" {
		host, _, _ := net.SplitHostPort(w.RemoteAddr().String())
		interaction := &Interaction{
			Protocol:      "dns",
			UniqueID:      uniqueID,
			FullId:        fullID,
			QType:         toQType(r.Question[0].Qtype),
			RawRequest:    r.String(),
			RawResponse:   m.String(),
			RemoteAddress: host,
			Timestamp:     time.Now(),
		}
		buffer := &bytes.Buffer{}
		if err := jsoniter.NewEncoder(buffer).Encode(interaction); err != nil {
			gologger.Warning().Msgf("Could not encode dns interaction: %s\n", err)
		} else {
			gologger.Debug().Msgf("DNS Interaction: \n%s\n", buffer.String())
			if err := h.options.Storage.AddInteraction(correlationID, buffer.Bytes()); err != nil {
				gologger.Warning().Msgf("Could not store dns interaction: %s\n", err)
			}
		}
	}
	if err := w.WriteMsg(m); err != nil {
		gologger.Warning().Msgf("Could not write DNS response: %s\n", err)
	}
}

func toQType(ttype uint16) (rtype string) {
	switch ttype {
	case dns.TypeA:
		rtype = "A"
	case dns.TypeNS:
		rtype = "NS"
	case dns.TypeCNAME:
		rtype = "CNAME"
	case dns.TypeSOA:
		rtype = "SOA"
	case dns.TypePTR:
		rtype = "PTR"
	case dns.TypeMX:
		rtype = "MX"
	case dns.TypeTXT:
		rtype = "TXT"
	case dns.TypeAAAA:
		rtype = "AAAA"
	}
	return
}

func toDNSRecord(m interface{}) (*DNSRecord, error) {
	d, ok := m.(map[interface{}]interface{})
	if !ok {
		return nil, errors.New("couldn't parse dns record")
	}

	var dnsrecord DNSRecord
	for k, v := range d {
		switch k {
		case "Domain":
			dnsrecord.Domain = fmt.Sprint(v)
		case "TTL":
			ttl, err := strconv.Atoi(fmt.Sprint(v))
			if err != nil {
				return nil, err
			}
			dnsrecord.TTL = ttl
		case "Value":
			dnsrecord.Value = fmt.Sprint(v)
		}
	}

	return &dnsrecord, nil
}<|MERGE_RESOLUTION|>--- conflicted
+++ resolved
@@ -210,8 +210,6 @@
 		m.Ns = append(m.Ns, &dns.NS{Hdr: nsHeader, Ns: h.ns2Domain})
 	}
 
-<<<<<<< HEAD
-=======
 	// if root-tld is enabled stores any interaction towards the main domain
 	if h.options.RootTLD && strings.HasSuffix(domain, h.dotDomain) {
 		correlationID := h.options.Domain
@@ -249,7 +247,7 @@
 			}
 		}
 	}
->>>>>>> 4d9987d5
+
 	if uniqueID != "" {
 		host, _, _ := net.SplitHostPort(w.RemoteAddr().String())
 		interaction := &Interaction{
