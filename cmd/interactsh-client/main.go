package main

import (
	"bytes"
	jsonpkg "encoding/json"
	"flag"
	"fmt"
	"os"
	"os/signal"
	"time"

	"github.com/projectdiscovery/fileutil"
	"github.com/projectdiscovery/folderutil"
	"github.com/projectdiscovery/gologger"
	"github.com/projectdiscovery/interactsh/pkg/client"
	"github.com/projectdiscovery/interactsh/pkg/server"
	template "github.com/projectdiscovery/interactsh/pkg/template"
	"gopkg.in/yaml.v2"
)

<<<<<<< HEAD
var (
	serverURL     = flag.String("url", "https://interact.sh", "URL of the interactsh server")
	n             = flag.Int("n", 1, "Number of interactable URLs to generate")
	output        = flag.String("o", "", "File to write output to")
	json          = flag.Bool("json", false, "Show JSON output")
	verbose       = flag.Bool("v", false, "Show verbose output")
	pollInterval  = flag.Int("poll-interval", 5, "Number of seconds between each poll request")
	persistent    = flag.Bool("persist", false, "Enables persistent interactsh sessions")
	dnsOnly       = flag.Bool("dns-only", false, "Display only dns requests in verbose output")
	httpOnly      = flag.Bool("http-only", false, "Display only http requests in verbose output")
	smtpOnly      = flag.Bool("smtp-only", false, "Display smtp interactions")
	token         = flag.String("token", "", "Authentication token for the server")
	templatesPath = flag.String("template-path", "", "Path of templates to upload")
	generatedURLs []string
)

=======
>>>>>>> 167152ae
const banner = `
    _       __                       __       __  
   (_)___  / /____  _________ ______/ /______/ /_ 
  / / __ \/ __/ _ \/ ___/ __ '/ ___/ __/ ___/ __ \
 / / / / / /_/  __/ /  / /_/ / /__/ /_(__  ) / / /
/_/_/ /_/\__/\___/_/   \__,_/\___/\__/____/_/ /_/ v0.0.5
`

func showBanner() {
	gologger.Print().Msgf("%s\n", banner)
	gologger.Print().Msgf("\t\tprojectdiscovery.io\n\n")

	gologger.Warning().Msgf("Use with caution. You are responsible for your actions\n")
	gologger.Warning().Msgf("Developers assume no liability and are not responsible for any misuse or damage.\n")
}

func main() {

	flag.CommandLine = flag.NewFlagSet(os.Args[0], flag.ExitOnError)
	serverURL := flag.String("url", "https://interact.sh", "URL of the interactsh server")
	n := flag.Int("n", 1, "Number of interactable URLs to generate")
	output := flag.String("o", "", "File to write output to")
	json := flag.Bool("json", false, "Show JSON output")
	verbose := flag.Bool("v", false, "Show verbose output")
	pollInterval := flag.Int("poll-interval", 5, "Number of seconds between each poll request")
	persistent := flag.Bool("persist", false, "Enables persistent interactsh sessions")
	dnsOnly := flag.Bool("dns-only", false, "Display only dns requests in verbose output")
	httpOnly := flag.Bool("http-only", false, "Display only http requests in verbose output")
	smtpOnly := flag.Bool("smtp-only", false, "Display smtp interactions")
	token := flag.String("token", "", "Authentication token for the server")

	flag.Parse()

	showBanner()

	var outputFile *os.File
	var err error
	if *output != "" {
		if outputFile, err = os.Create(*output); err != nil {
			gologger.Fatal().Msgf("Could not create output file: %s\n", err)
		}
		defer outputFile.Close()
	}

	// Load the templates
	var callbacks []template.Callback
	if fileutil.FolderExists(*templatesPath) {
		tplFiles, err := folderutil.GetFiles(*templatesPath)
		if err != nil {
			gologger.Fatal().Msgf("%s\n", err)
		}
		for _, tplfile := range tplFiles {
			gologger.Info().Msgf("Loading template: %s\n", tplfile)
			tplCallbacks, err := readCallbacksFromFile(tplfile)
			if err != nil {
				gologger.Fatal().Msgf("%s\n", err)
			}

			callbacks = append(callbacks, tplCallbacks...)
		}
	} else if fileutil.FileExists(*templatesPath) {
		tplCallbacks, err := readCallbacksFromFile(*templatesPath)
		if err != nil {
			gologger.Fatal().Msgf("%s\n", err)
		}

		callbacks = append(callbacks, tplCallbacks...)
	}

	client, err := client.New(&client.Options{
		ServerURL:         *serverURL,
		PersistentSession: *persistent,
		Token:             *token,
	})
	if err != nil {
		gologger.Fatal().Msgf("Could not create client: %s\n", err)
	}

	gologger.Info().Msgf("Listing %d URL for OOB Testing\n", *n)
	for i := 0; i < *n; i++ {
		URL := client.URL()
		generatedURLs = append(generatedURLs, URL)
		gologger.Info().Msgf("%s\n", URL)
	}

	if len(callbacks) > 0 {
		callbacks = client.FillPlaceholdersWithValues(callbacks, map[string]string{
			"{{URL}}": generatedURLs[0],
		})
		urlValues := make(map[string]string)
		for i := range generatedURLs[1:] {
			urlLabel := fmt.Sprintf("{{URL_%d}}", i)
			urlValues[urlLabel] = generatedURLs[i]
		}
		err := client.RegisterCallbacks(callbacks)
		if err != nil {
			gologger.Fatal().Msgf("Could not register callbacks: %s\n", err)
		}
	}

	// show all interactions
	noFilter := !*dnsOnly && !*httpOnly && !*smtpOnly

	client.StartPolling(time.Duration(*pollInterval)*time.Second, func(interaction *server.Interaction) {
		if !*json {
			builder := &bytes.Buffer{}

			switch interaction.Protocol {
			case "dns":
				if noFilter || *dnsOnly {
					builder.WriteString(fmt.Sprintf("[%s] Received DNS interaction (%s) from %s at %s", interaction.FullId, interaction.QType, interaction.RemoteAddress, interaction.Timestamp.Format("2006-01-02 15:04:05")))
					if *verbose {
						builder.WriteString(fmt.Sprintf("\n-----------\nDNS Request\n-----------\n\n%s\n\n------------\nDNS Response\n------------\n\n%s\n\n", interaction.RawRequest, interaction.RawResponse))
					}
					writeOutput(outputFile, builder)
				}
			case "http":
				if noFilter || *httpOnly {
					builder.WriteString(fmt.Sprintf("[%s] Received HTTP interaction from %s at %s", interaction.FullId, interaction.RemoteAddress, interaction.Timestamp.Format("2006-01-02 15:04:05")))
					if *verbose {
						builder.WriteString(fmt.Sprintf("\n------------\nHTTP Request\n------------\n\n%s\n\n-------------\nHTTP Response\n-------------\n\n%s\n\n", interaction.RawRequest, interaction.RawResponse))
					}
					writeOutput(outputFile, builder)
				}
			case "smtp":
				if noFilter || *smtpOnly {
					builder.WriteString(fmt.Sprintf("[%s] Received SMTP interaction from %s at %s", interaction.FullId, interaction.RemoteAddress, interaction.Timestamp.Format("2006-01-02 15:04:05")))
					if *verbose {
						builder.WriteString(fmt.Sprintf("\n------------\nSMTP Interaction\n------------\n\n%s\n\n", interaction.RawRequest))
					}
					writeOutput(outputFile, builder)
				}
			case "responder", "smb":
				if noFilter {
					builder.WriteString(fmt.Sprintf("Received Responder/Smb interaction at %s", interaction.Timestamp.Format("2006-01-02 15:04:05")))
					if *verbose {
						builder.WriteString(fmt.Sprintf("\n------------\nResponder/SMB Interaction\n------------\n\n%s\n\n", interaction.RawRequest))
					}
					writeOutput(outputFile, builder)
				}
			}
		} else {
			b, err := jsonpkg.MarshalIndent(interaction, "", "\t")
			if err != nil {
				gologger.Error().Msgf("Could not marshal json output: %s\n", err)
			} else {
				os.Stdout.Write(b)
				os.Stdout.Write([]byte("\n"))
			}
			if outputFile != nil {
				_, _ = outputFile.Write(b)
				_, _ = outputFile.Write([]byte("\n"))
			}
		}
	})

	c := make(chan os.Signal, 1)
	signal.Notify(c, os.Interrupt)
	for range c {
		client.StopPolling()
		client.Close()
		os.Exit(1)
	}
}

func readCallbacksFromFile(filename string) ([]template.Callback, error) {
	tpldata, err := os.ReadFile(filename)
	if err != nil {
		return nil, err
	}
	var callbacks []template.Callback
	err = yaml.Unmarshal(tpldata, &callbacks)
	if err != nil {
		return nil, err
	}

	return callbacks, nil
}

func writeOutput(outputFile *os.File, builder *bytes.Buffer) {
	if outputFile != nil {
		_, _ = outputFile.Write(builder.Bytes())
		_, _ = outputFile.Write([]byte("\n"))
	}
	gologger.Silent().Msgf("%s", builder.String())
}<|MERGE_RESOLUTION|>--- conflicted
+++ resolved
@@ -18,25 +18,6 @@
 	"gopkg.in/yaml.v2"
 )
 
-<<<<<<< HEAD
-var (
-	serverURL     = flag.String("url", "https://interact.sh", "URL of the interactsh server")
-	n             = flag.Int("n", 1, "Number of interactable URLs to generate")
-	output        = flag.String("o", "", "File to write output to")
-	json          = flag.Bool("json", false, "Show JSON output")
-	verbose       = flag.Bool("v", false, "Show verbose output")
-	pollInterval  = flag.Int("poll-interval", 5, "Number of seconds between each poll request")
-	persistent    = flag.Bool("persist", false, "Enables persistent interactsh sessions")
-	dnsOnly       = flag.Bool("dns-only", false, "Display only dns requests in verbose output")
-	httpOnly      = flag.Bool("http-only", false, "Display only http requests in verbose output")
-	smtpOnly      = flag.Bool("smtp-only", false, "Display smtp interactions")
-	token         = flag.String("token", "", "Authentication token for the server")
-	templatesPath = flag.String("template-path", "", "Path of templates to upload")
-	generatedURLs []string
-)
-
-=======
->>>>>>> 167152ae
 const banner = `
     _       __                       __       __  
    (_)___  / /____  _________ ______/ /______/ /_ 
@@ -67,6 +48,8 @@
 	httpOnly := flag.Bool("http-only", false, "Display only http requests in verbose output")
 	smtpOnly := flag.Bool("smtp-only", false, "Display smtp interactions")
 	token := flag.String("token", "", "Authentication token for the server")
+	templatesPath := flag.String("template-path", "", "Path of templates to upload")
+	var generatedURLs []string
 
 	flag.Parse()
 
