--- conflicted
+++ resolved
@@ -19,19 +19,6 @@
 )
 
 var (
-<<<<<<< HEAD
-	serverURL     = flag.String("url", "https://interact.sh", "URL of the interactsh server")
-	n             = flag.Int("n", 1, "Number of interactable URLs to generate")
-	output        = flag.String("o", "", "File to write output to")
-	json          = flag.Bool("json", false, "Show JSON output")
-	verbose       = flag.Bool("v", false, "Show verbose output")
-	pollInterval  = flag.Int("poll-interval", 5, "Number of seconds between each poll request")
-	persistent    = flag.Bool("persist", false, "Enables persistent interactsh sessions")
-	dnsOnly       = flag.Bool("dns-only", false, "Display only dns requests in verbose output")
-	httpOnly      = flag.Bool("http-only", false, "Display only http requests in verbose output")
-	templatesPath = flag.String("template-path", "", "Path of templates to upload")
-	generatedURLs []string
-=======
 	serverURL    = flag.String("url", "https://interact.sh", "URL of the interactsh server")
 	n            = flag.Int("n", 1, "Number of interactable URLs to generate")
 	output       = flag.String("o", "", "File to write output to")
@@ -43,8 +30,8 @@
 	httpOnly     = flag.Bool("http-only", false, "Display only http requests in verbose output")
 	smtpOnly     = flag.Bool("smtp-only", false, "Display smtp interactions")
 	token        = flag.String("token", "", "Authentication token for the server")
-
->>>>>>> 38c61f3a
+  templatesPath = flag.String("template-path", "", "Path of templates to upload")
+	generatedURLs []string
 )
 
 const banner = `
@@ -190,7 +177,6 @@
 	}
 }
 
-<<<<<<< HEAD
 func readCallbacksFromFile(filename string) ([]template.Callback, error) {
 	tpldata, err := os.ReadFile(filename)
 	if err != nil {
@@ -203,12 +189,12 @@
 	}
 
 	return callbacks, nil
-=======
+}
+
 func writeOutput(outputFile *os.File, builder *bytes.Buffer) {
 	if outputFile != nil {
 		_, _ = outputFile.Write(builder.Bytes())
 		_, _ = outputFile.Write([]byte("\n"))
 	}
 	gologger.Silent().Msgf("%s", builder.String())
->>>>>>> 38c61f3a
 }